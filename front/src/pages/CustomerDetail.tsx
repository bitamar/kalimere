--- conflicted
+++ resolved
@@ -14,6 +14,7 @@
   Stack,
   Text,
   TextInput,
+  Title,
 } from '@mantine/core';
 import { IconDots, IconX } from '@tabler/icons-react';
 import { useQuery, useQueryClient } from '@tanstack/react-query';
@@ -23,26 +24,16 @@
   deletePet,
   getCustomer,
   getCustomerPets,
-  updateCustomer,
-  updatePet,
   type Customer,
   type Pet,
-  type UpdateCustomerBody,
-  type UpdatePetBody,
 } from '../api/customers';
 import { StatusCard } from '../components/StatusCard';
 import { EntityCard } from '../components/EntityCard';
-import { EntityFormModal } from '../components/EntityFormModal';
 import { formatPetsCount } from '../utils/formatPetsCount';
 import { queryKeys } from '../lib/queryKeys';
 import { extractErrorMessage } from '../lib/notifications';
 import { HttpError } from '../lib/http';
 import { useApiMutation } from '../lib/useApiMutation';
-<<<<<<< HEAD
-import { applyCustomerUpdates, applyPetUpdates } from '../utils/entityUpdates';
-=======
->>>>>>> a42ec423
-import { PageTitle } from '../components/PageTitle';
 
 export function CustomerDetail() {
   const { id } = useParams<{ id: string }>();
@@ -67,12 +58,7 @@
     enabled: Boolean(customerId),
   });
 
-  const [customerFormOpen, setCustomerFormOpen] = useState(false);
-  const [customerFormName, setCustomerFormName] = useState('');
-  const [customerFormEmail, setCustomerFormEmail] = useState('');
-  const [customerFormPhone, setCustomerFormPhone] = useState('');
-  const [customerFormAddress, setCustomerFormAddress] = useState('');
-  const [petFormOpen, setPetFormOpen] = useState(false);
+  const [modalOpen, setModalOpen] = useState(false);
   const [deleteModalOpen, setDeleteModalOpen] = useState(false);
   const [petDeleteModalOpen, setPetDeleteModalOpen] = useState(false);
   const [petToDelete, setPetToDelete] = useState<{
@@ -80,20 +66,10 @@
     petId: string;
     petName: string;
   } | null>(null);
-  const [editingPetId, setEditingPetId] = useState<string | null>(null);
   const [petName, setPetName] = useState('');
   const [petType, setPetType] = useState<'dog' | 'cat' | ''>('');
   const [petGender, setPetGender] = useState<'male' | 'female' | ''>('');
   const [petBreed, setPetBreed] = useState('');
-
-  function closeCustomerForm() {
-    setCustomerFormOpen(false);
-  }
-
-  function closePetForm() {
-    setPetFormOpen(false);
-    setEditingPetId(null);
-  }
 
   const addPetMutation = useApiMutation({
     mutationFn: (payload: Parameters<typeof addPetToCustomer>[1]) =>
@@ -158,7 +134,7 @@
         }
         return [...old, data];
       });
-      closePetForm();
+      setModalOpen(false);
       setPetName('');
       setPetType('');
       setPetGender('');
@@ -168,90 +144,6 @@
       void queryClient.invalidateQueries({ queryKey: petsQueryKey });
       void queryClient.invalidateQueries({ queryKey: customerQueryKey });
       void queryClient.invalidateQueries({ queryKey: customersListKey });
-    },
-  });
-
-  const updateCustomerMutation = useApiMutation({
-    mutationFn: (payload: UpdateCustomerBody) => updateCustomer(customerId, payload),
-    successToast: { message: 'פרטי הלקוח עודכנו בהצלחה' },
-    errorToast: { fallbackMessage: 'עדכון פרטי הלקוח נכשל' },
-    onMutate: async (payload) => {
-      if (!customerId) return;
-      await queryClient.cancelQueries({ queryKey: customerQueryKey });
-      await queryClient.cancelQueries({ queryKey: customersListKey });
-      const previousCustomer = queryClient.getQueryData<Customer>(customerQueryKey);
-      const previousCustomers = queryClient.getQueryData<Customer[]>(customersListKey) ?? [];
-      if (previousCustomer) {
-        queryClient.setQueryData<Customer>(customerQueryKey, applyCustomerUpdates(previousCustomer, payload));
-      }
-      if (previousCustomers.length > 0) {
-        queryClient.setQueryData<Customer[]>(customersListKey, (old = []) =>
-          old.map((item) => (item.id === customerId ? applyCustomerUpdates(item, payload) : item))
-        );
-      }
-      return { previousCustomer, previousCustomers };
-    },
-    onError: (_error, _variables, context) => {
-      if (context?.previousCustomer !== undefined) {
-        queryClient.setQueryData<Customer | undefined>(customerQueryKey, context.previousCustomer);
-      }
-      if (context?.previousCustomers) {
-        queryClient.setQueryData(customersListKey, context.previousCustomers);
-      }
-    },
-    onSuccess: (data, _variables, context) => {
-      queryClient.setQueryData<Customer | undefined>(customerQueryKey, data ?? context?.previousCustomer);
-      if (context?.previousCustomers) {
-        queryClient.setQueryData<Customer[]>(customersListKey, (old = []) =>
-          old.map((item) => (item.id === (data?.id ?? customerId) ? (data ?? item) : item))
-        );
-      }
-      closeCustomerForm();
-    },
-    onSettled: () => {
-      if (!customerId) return;
-      void queryClient.invalidateQueries({ queryKey: customerQueryKey });
-      void queryClient.invalidateQueries({ queryKey: customersListKey });
-    },
-  });
-
-  const updatePetMutation = useApiMutation({
-    mutationFn: ({ petId, payload }: { petId: string; payload: UpdatePetBody }) =>
-      updatePet(customerId, petId, payload),
-    successToast: { message: 'חיית המחמד עודכנה בהצלחה' },
-    errorToast: { fallbackMessage: 'עדכון חיית המחמד נכשל' },
-    onMutate: async ({ petId, payload }) => {
-      if (!customerId) return;
-      await queryClient.cancelQueries({ queryKey: petsQueryKey });
-      const previousPets = queryClient.getQueryData<Pet[]>(petsQueryKey) ?? [];
-      queryClient.setQueryData<Pet[]>(petsQueryKey, (old = []) =>
-        old.map((pet) => (pet.id === petId ? applyPetUpdates(pet, payload) : pet))
-      );
-      return { previousPets };
-    },
-    onError: (_error, _variables, context) => {
-      if (context?.previousPets) {
-        queryClient.setQueryData(petsQueryKey, context.previousPets);
-      }
-    },
-    onSuccess: (data, variables) => {
-      if (!variables) {
-        closePetForm();
-        return;
-      }
-      const { petId, payload } = variables;
-      queryClient.setQueryData<Pet[]>(petsQueryKey, (old = []) =>
-        old.map((pet) =>
-          pet.id === (data?.id ?? petId)
-            ? data ?? applyPetUpdates(pet, payload)
-            : pet
-        )
-      );
-      closePetForm();
-    },
-    onSettled: () => {
-      if (!customerId) return;
-      void queryClient.invalidateQueries({ queryKey: petsQueryKey });
     },
   });
 
@@ -354,8 +246,6 @@
   const customer = customerQuery.data;
   const pets: Pet[] = petsQuery.data ?? [];
   const petCount = pets.length;
-  const petMutationInFlight = addPetMutation.isPending || updatePetMutation.isPending;
-  const customerMutationInFlight = updateCustomerMutation.isPending;
 
   const breadcrumbItems = useMemo(
     () =>
@@ -427,61 +317,21 @@
   }
 
   function openAddPet() {
-    setEditingPetId(null);
     setPetName('');
     setPetType('');
     setPetGender('');
     setPetBreed('');
-    setPetFormOpen(true);
-  }
-
-  function openEditPet(pet: Pet) {
-    setEditingPetId(pet.id);
-    setPetName(pet.name);
-    setPetType(pet.type);
-    setPetGender(pet.gender);
-    setPetBreed(pet.breed ?? '');
-    setPetFormOpen(true);
-  }
-
-  async function onSubmitPet() {
+    setModalOpen(true);
+  }
+
+  async function onAddPet() {
     if (!petName || !petType || !petGender) return;
-    if (!editingPetId) {
-      await addPetMutation.mutateAsync({
-        name: petName,
-        type: petType,
-        gender: petGender,
-        breed: petBreed || null,
-      });
-    } else {
-      const payload: UpdatePetBody = {
-        name: petName,
-        type: petType,
-        gender: petGender,
-        breed: petBreed || null,
-      };
-      await updatePetMutation.mutateAsync({ petId: editingPetId, payload });
-    }
-  }
-
-  function openCustomerEdit() {
-    if (!customer) return;
-    setCustomerFormName(customer.name);
-    setCustomerFormEmail(customer.email ?? '');
-    setCustomerFormPhone(customer.phone ?? '');
-    setCustomerFormAddress(customer.address ?? '');
-    setCustomerFormOpen(true);
-  }
-
-  async function onSubmitCustomerForm() {
-    if (!customerFormName) return;
-    const payload: UpdateCustomerBody = {
-      name: customerFormName,
-      email: customerFormEmail || null,
-      phone: customerFormPhone || null,
-      address: customerFormAddress || null,
-    };
-    await updateCustomerMutation.mutateAsync(payload);
+    await addPetMutation.mutateAsync({
+      name: petName,
+      type: petType,
+      gender: petGender,
+      breed: petBreed || null,
+    });
   }
 
   function openDeleteModal() {
@@ -543,7 +393,7 @@
           </Menu.Dropdown>
         </Menu>
 
-        <PageTitle order={2}>{customer.name}</PageTitle>
+        <Title order={2}>{customer.name}</Title>
       </Group>
 
       <EntityCard
@@ -554,7 +404,6 @@
             {formatPetsCount(petCount)}
           </Badge>
         }
-        editAction={openCustomerEdit}
         className="customer-info-card"
       >
         <Stack gap={4}>
@@ -592,12 +441,8 @@
       </EntityCard>
 
       <Group justify="space-between" mb="md">
-        <PageTitle order={3}>חיות מחמד</PageTitle>
-<<<<<<< HEAD
-        <Button onClick={openAddPet} disabled={petMutationInFlight}>
-=======
+        <Title order={3}>חיות מחמד</Title>
         <Button onClick={openAddPet} disabled={addPetMutation.isPending}>
->>>>>>> a42ec423
           + הוסף חיה
         </Button>
       </Group>
@@ -624,7 +469,6 @@
                 label: 'מחק חיית מחמד',
                 onClick: () => openPetDeleteModal(customer.id, pet.id, pet.name),
               }}
-              editAction={() => openEditPet(pet)}
               onClick={() => navigate(`/customers/${customer.id}/pets/${pet.id}`)}
               className="pet-card"
             />
@@ -632,83 +476,55 @@
         </SimpleGrid>
       )}
 
-      <EntityFormModal
-        opened={petFormOpen}
-        onClose={closePetForm}
-        title={editingPetId ? 'עריכת חיית מחמד' : 'הוסף חיה חדשה'}
-        mode={editingPetId ? 'edit' : 'create'}
-        onSubmit={onSubmitPet}
-        submitDisabled={!petName || !petType || !petGender}
-        submitLoading={petMutationInFlight}
-      >
-        <TextInput
-          label="שם"
-          value={petName}
-          onChange={({ currentTarget }) => setPetName(currentTarget.value)}
-          required
-        />
-        <Select
-          label="סוג"
-          placeholder="בחר סוג"
-          data={[
-            { value: 'dog', label: 'כלב' },
-            { value: 'cat', label: 'חתול' },
-          ]}
-          value={petType}
-          onChange={(val) => setPetType((val as 'dog' | 'cat') ?? '')}
-          required
-        />
-        <Select
-          label="מין"
-          placeholder="בחר מין"
-          data={[
-            { value: 'male', label: 'זכר' },
-            { value: 'female', label: 'נקבה' },
-          ]}
-          value={petGender}
-          onChange={(val) => setPetGender((val as 'male' | 'female') ?? '')}
-          required
-        />
-        <TextInput
-          label="גזע"
-          value={petBreed}
-          onChange={({ currentTarget }) => setPetBreed(currentTarget.value)}
-        />
-      </EntityFormModal>
-
-      <EntityFormModal
-        opened={customerFormOpen}
-        onClose={closeCustomerForm}
-        title="עריכת לקוח"
-        mode="edit"
-        onSubmit={onSubmitCustomerForm}
-        submitDisabled={!customerFormName}
-        submitLoading={customerMutationInFlight}
-      >
-        <TextInput
-          label="שם"
-          value={customerFormName}
-          onChange={({ currentTarget }) => setCustomerFormName(currentTarget.value)}
-          required
-        />
-        <TextInput
-          label="אימייל"
-          type="email"
-          value={customerFormEmail}
-          onChange={({ currentTarget }) => setCustomerFormEmail(currentTarget.value)}
-        />
-        <TextInput
-          label="טלפון"
-          type="tel"
-          value={customerFormPhone}
-          onChange={({ currentTarget }) => setCustomerFormPhone(currentTarget.value)}
-        />
-        <TextInput
-          label="כתובת"
-          value={customerFormAddress}
-          onChange={({ currentTarget }) => setCustomerFormAddress(currentTarget.value)}
-        />
-      </EntityFormModal>
+      <Modal opened={modalOpen} onClose={() => setModalOpen(false)} title="הוסף חיה חדשה">
+        <Stack>
+          <TextInput
+            label="שם"
+            value={petName}
+            onChange={({ currentTarget }) => setPetName(currentTarget.value)}
+            required
+          />
+          <Select
+            label="סוג"
+            placeholder="בחר סוג"
+            data={[
+              { value: 'dog', label: 'כלב' },
+              { value: 'cat', label: 'חתול' },
+            ]}
+            value={petType}
+            onChange={(val) => setPetType((val as 'dog' | 'cat') ?? '')}
+            required
+          />
+          <Select
+            label="מין"
+            placeholder="בחר מין"
+            data={[
+              { value: 'male', label: 'זכר' },
+              { value: 'female', label: 'נקבה' },
+            ]}
+            value={petGender}
+            onChange={(val) => setPetGender((val as 'male' | 'female') ?? '')}
+            required
+          />
+          <TextInput
+            label="גזע"
+            value={petBreed}
+            onChange={({ currentTarget }) => setPetBreed(currentTarget.value)}
+          />
+          <Group justify="right" mt="sm">
+            <Button variant="default" onClick={() => setModalOpen(false)}>
+              ביטול
+            </Button>
+            <Button
+              onClick={onAddPet}
+              disabled={!petName || !petType || !petGender}
+              loading={addPetMutation.isPending}
+            >
+              הוסף
+            </Button>
+          </Group>
+        </Stack>
+      </Modal>
 
       <Modal opened={deleteModalOpen} onClose={() => setDeleteModalOpen(false)} title="מחיקת לקוח">
         <Stack>
